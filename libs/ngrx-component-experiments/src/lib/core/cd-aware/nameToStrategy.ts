import { Observable } from 'rxjs';
<<<<<<< HEAD
import { distinctUntilChanged, map } from 'rxjs/operators';
=======
import { distinctUntilChanged, map, startWith, tap } from 'rxjs/operators';
>>>>>>> c5522ea9
import {
  CdStrategy,
  DEFAULT_STRATEGY_NAME,
  StrategySelection
} from './strategy';

export function nameToStrategy<U>(strategies: StrategySelection<U>) {
  return (o$: Observable<string>): Observable<CdStrategy<U>> => {
    return o$.pipe(
      distinctUntilChanged(),
<<<<<<< HEAD
=======
      startWith(DEFAULT_STRATEGY_NAME),
      tap(s => console.log('sss', s)),
>>>>>>> c5522ea9
      map(
        (strategy: string): CdStrategy<U> =>
          strategies[strategy]
            ? strategies[strategy]
            : strategies[DEFAULT_STRATEGY_NAME]
      )
    );
  };
}<|MERGE_RESOLUTION|>--- conflicted
+++ resolved
@@ -1,9 +1,5 @@
 import { Observable } from 'rxjs';
-<<<<<<< HEAD
-import { distinctUntilChanged, map } from 'rxjs/operators';
-=======
 import { distinctUntilChanged, map, startWith, tap } from 'rxjs/operators';
->>>>>>> c5522ea9
 import {
   CdStrategy,
   DEFAULT_STRATEGY_NAME,
@@ -14,11 +10,6 @@
   return (o$: Observable<string>): Observable<CdStrategy<U>> => {
     return o$.pipe(
       distinctUntilChanged(),
-<<<<<<< HEAD
-=======
-      startWith(DEFAULT_STRATEGY_NAME),
-      tap(s => console.log('sss', s)),
->>>>>>> c5522ea9
       map(
         (strategy: string): CdStrategy<U> =>
           strategies[strategy]
