# @rx-angular/state

[![rx-angular circleci-status](https://circleci.com/gh/BioPhoton/rx-angular.svg?style=shield)](https://circleci.com/gh/BioPhoton/rx-angular)
[![npm version](https://badge.fury.io/js/%40rx-angular%2Fstate.svg)](https://www.npmjs.com/@rx-angular/state)


## Reactive Component State for Angular

RxState is a light-weight, flexible, strongly typed and tested tool dedicated to reduce the complexity of managing component state in angular.

![state logo](https://raw.githubusercontent.com/BioPhoton/rx-angular/master/libs/state/images/state_logo.png)

## Description

Developing modern, **reactive** user interfaces imposes a variety of challenging tasks. Naming some of those:

- reacting to events from different sources
- transforming and composing state
- handling state lifetime
- handling subscriptions

There are plenty of solutions available for managing these challenges on a **global level** (Akita, NgRx, NgXs, ...).
None of them targeting the special needs of the **component level**.

`@rx-angular/state` was specifically designed to give developers a tool for mastering **component state** without forcing
them to use complex design patterns.
It's light-weight and intuitive API, the automatic subscription handling and lifecycle integration making `@rx-angular/state`
the **perfect fit** for handling state in any angular component.
Using this library allows you to build components that:

- have their state tied to their lifecycle
- have a streamlined event flow
- are fully reactive (push based)
- can adapt to any global state source

## Key features

- Slim and intuitive API
- Automated subscription handling
- Connecting third party data
- Partial state updates
- Automatic caching
- Improved rendering performance
- Lazy state
- Hook into imperative functions (e.g. component lifecycle or HostBindings)
- Foundation for zoneless angular applications

## Install

`npm install @rx-angular/state`

## API

<<<<<<< HEAD
![state logo](https://raw.githubusercontent.com/BioPhoton/rx-angular/master/libs/state/images/state_API-names.png)

**The API in a nutshell**

- `$` - The complete state observable
- `set` - Set state imperatively
- `connect` - Connect state reactively
- `get` - Get current state imperatively
- `select` - Select state changes reactively
- `hold` - maintaining the subscription of a side effect

**The best practices in a nutshell**

- **Don't nest one of `set`, `connect`, `get`, `select` or `hold` into each other**
- Use `connect` over `set`
- In most of the cases `get` is not needed. The old state is always available.

![state types](https://raw.githubusercontent.com/BioPhoton/rx-angular/master/libs/state/images/state_API-types.png)

### set

**Add new slices to the state by providing an object**

```typescript
const state = new RxState<{ foo: string; bar: number }>();
state.setState({ foo: 'boo' });
// new base-state => { foo: 'boo' }

state.setState({ bar: 2 });
// new base-state => { foo: 'boo', bar: 2 }
```

**Add new Slices to the state by providing a projection function**

```typescript
const state = new RxState<{ bar: number }>();

state.setState({ bar: 1 });
state.setState(currentState => ({ bar: currentState.bar + 2 }));
// new base-state => {bar: 3}
```

### connect

Connect is one of the really cool thingy of this service.
It helps to write the output of an `Observable` to the state and  
handles subscription as well as unsubscription.

**Connect to a single property**

To understand that lets take a look at a normal implementation first:

```typescript
const state = new RxState<{ bar: number }>();

const newBar$ = range(1, 5);
const subscription = newBar$.subscribe(bar => state.setState({ bar }));
subscription.unsubscribe();
```

Now lets compare that example with the connect usage:

```typescript
state.connect('bar', newBar$);
// the property bar will get values 1, 2, 3, 4, 5
```

**Connect multiple properties**

```typescript
const state = new RxState<{ foo: string; bar: number }>();

const slice$ = of({
  bar: 5,
  foo: 'foo'
});
state.connect(slice$);
// new base-state => { foo: 'foo', bar: 5}
```

### select

`select` helps you to select state and extend the selection behavior with RxJS operators.
You can think of it like it would be a special RxJS `pipe`.
In addition to the original one it adds caching and limits the emission to distinct values.

Other state management libs, especially the once from the react ecosystem, provide selector functions.
The downside is they are not composable in a reactive way.
This limits the composition to a simple `combineLatest`.

`RxState` provides state selections fully reactive.
All state selections are lazy by default.

**State is lazy!**

State is lazy! If nothing is set yet, nothing will emit.
This comes in especially handy for lazy view rendering!

```typescript
const state = new RxState<{ foo: string; bar: number }>();

const bar$ = state.select();
bar$.subscribe(console.log);
// Never emits
```

**Selecting the full state**

```typescript
const state = new RxState<{ foo: string; bar: number }>();

const bar$ = state.select();
bar$.subscribe(console.log);
// Does not emit
state.setState({ foo: 'boo' });
// emits { foo: 'boo'} for all old ane new subscriber
```

**Access a single property**

```typescript
const state = new RxState<{ bar: number }>();
state.setState({ bar: 3 });

const bar$ = state.select('bar');
bar$.subscribe(console.log); // 3
```

**Access a nested property**

```typescript
const state = new RxState<{ loo: { boo: number } }>();
state.setState({ loo: { boo: 42 } });

const boo$ = state.select('loo', 'boo');
boo$.subscribe(console.log); // '42'
```

**Access by providing rxjs operators**

```typescript
const state = new RxState<{ loo: { bar: string } }>();
state.setState({ bar: 'boo' });

const customProp$ = state.select(map(state => state?.loo?.bar));
customProp$.subscribe(console.log); // 'boo'

const customProp$ = state.select(map(state => ({ customProp: state.bar })));
customProp$.subscribe(console.log); // { customProp: 'boo' }
```

### hold

Managing side effects is core of every application.
The `hold` method takes care of handling them.

It helps to handles subscription as well as unsubscription od side-effects

**Hold a local observable side-effect**

To understand that lets take a look at a normal implementation first:

```typescript
const sideEffect$ = btnClick$.pipe(
  tap(clickEvent => this.store.dispatch(loadAction()))
);
const subscription = sideEffect$.subscribe();
subscription.unsubscribe();
```

If you would hold to achieve the same thing it would look like this:

```typescript
state.hold(sideEffect$);
```

**Connect an observable trigger and provide an project function**

```typescript
import { fromEvent } from 'rxjs/observable';
state.hold(btnClick$, clickEvent => console.log(clickEvent));
```

---

## Usage in Angular applications

### Basic Setup

**Provide the `RxState` inside a `Component` or `Directive` and `Inject` it**

```typescript
@Component({
  selector: 'app-stateful',
  template: `
    <div>{{ state$ | async | json }}</div>
  `,
  providers: [RxState]
})
export class StatefulComponent {
  readonly state$ = this.state.select();

  constructor(private state: RxState<{ foo: string }>) {}
}
```

In very small components you can also extend to keep the api short.

**Extend from the `RxState` inside a `Component`, `Directive` or `Service`**

```typescript
@Component({
  selector: 'app-stateful',
  template: `
    <div>{{ state$ | async | json }}</div>
  `
})
export class StatefulComponent extends RxState<{ foo: number }> {
  readonly state$ = this.select();

  constructor() {
    super();
  }
}
```

### Connecting services

**Connect state slices from third party services (e.g. NgRx `Store`) or trigger them from side-effects**

Many people have problems combining observables with the component state in a clean way.
er a usecase where the @ngrx/store gets connected to the local state:

```typescript
@Component({
  selector: 'app-stateful',
  template: `
    <div>{{ (state$ | async).count }}</div>
  `,
  providers: [RxState]
})
export class StatefulComponent {
  readonly state$ = this.state.select();

  constructor(
    private state: RxState<{ count: number }>,
    private store: Store<AppState>
  ) {
    state.connect('count', store.select('count'));
  }
}
```

### Input Property Bindings

**Combining `Input` bindings passing single values with RxState**

```typescript
@Component({
  selector: 'app-stateful',
  template: `
    <div>{{ title$ | async }}</div>
  `,
  providers: [RxState]
})
export class StatefulComponent {
  readonly title$ = this.select('title');

  @Input() set title(title: string) {
    this.state.setState({ title });
  }

  constructor(private state: RxState<{ title: string }>) {}
}
```

**Combining `Input` bindings passing Observables with RxState**

**You can 1 change detection per emission** and improve performance of your app
by providing `Observables` directly as `Input`.
This way the ChangeDetection for the `Input` binding will only fire once for the first assignment.

---

```typescript
const initialState: ComponentState = {
  title: 'MyComponent',
  showButton: false,
  count: 0
};

@Component({
  selector: 'app-stateful',
  template: `
    <div>{{ (state$ | async).count }}</div>
  `,
  providers: [RxState]
})
export class StatefulComponent {
  @Input() set config(count$: Observable<ComponentStateInput>) {
    this.state.connect('count', count$);
  }
  constructor(private state: RxState<{ count: number }>) {}
}
```

### Output Property Bindings

**Combining `Output` bindings directly from RxState**

```typescript
@Component({
  selector: 'app-stateful',
  template: `
    <div (click)="onClick($event)">Increment</div>
  `,
  providers: [RxState]
})
export class StatefulComponent {
  @Output() countChange = this.state.select('count');

  constructor(private state: RxState<{ count: number }>) {}

  onClick() {
    this.state.set(({ count }) => {
      count: count++;
    });
  }
}
```

### Updates based on previous state

Often it is needed to get the previous state to calculate the new one.
=======
Read the [API Documentation](./docs/api.md)
>>>>>>> a8ee82b3

## Usage

Find more information about usage and use cases in the [Usage Documentation](./docs/usage.md).

## Resources

Videos:

- [🎥 Tackling Component State Reactively (Live Demo at 24:47)](https://www.youtube.com/watch?v=I8uaHMs8rw0)

Articles:

- [💾 Research on Reactive Ephemeral State](https://dev.to/rxjs/research-on-reactive-ephemeral-state-in-component-oriented-frameworks-38lk)

Design Documents

- [💾 Design Documents](https://hackmd.io/wVkWRc3XQWmtM6YcktRTrA)

Usage in the wild

- [Fully-reactive Zone-Less Angular/Ionic Progressive Web Application](https://startrack-ng.web.app/search) by [Mike Hartington](https://twitter.com/mhartington)
- [Counter](https://stackblitz.com/edit/rx-angular-state-demo?file=src%2Fapp%2Fcounter.component.ts)
- [Repository Demo](https://github.com/BioPhoton/rx-angular/tree/master/apps/rx-angular-state-demo)<|MERGE_RESOLUTION|>--- conflicted
+++ resolved
@@ -51,344 +51,7 @@
 
 ## API
 
-<<<<<<< HEAD
-![state logo](https://raw.githubusercontent.com/BioPhoton/rx-angular/master/libs/state/images/state_API-names.png)
-
-**The API in a nutshell**
-
-- `$` - The complete state observable
-- `set` - Set state imperatively
-- `connect` - Connect state reactively
-- `get` - Get current state imperatively
-- `select` - Select state changes reactively
-- `hold` - maintaining the subscription of a side effect
-
-**The best practices in a nutshell**
-
-- **Don't nest one of `set`, `connect`, `get`, `select` or `hold` into each other**
-- Use `connect` over `set`
-- In most of the cases `get` is not needed. The old state is always available.
-
-![state types](https://raw.githubusercontent.com/BioPhoton/rx-angular/master/libs/state/images/state_API-types.png)
-
-### set
-
-**Add new slices to the state by providing an object**
-
-```typescript
-const state = new RxState<{ foo: string; bar: number }>();
-state.setState({ foo: 'boo' });
-// new base-state => { foo: 'boo' }
-
-state.setState({ bar: 2 });
-// new base-state => { foo: 'boo', bar: 2 }
-```
-
-**Add new Slices to the state by providing a projection function**
-
-```typescript
-const state = new RxState<{ bar: number }>();
-
-state.setState({ bar: 1 });
-state.setState(currentState => ({ bar: currentState.bar + 2 }));
-// new base-state => {bar: 3}
-```
-
-### connect
-
-Connect is one of the really cool thingy of this service.
-It helps to write the output of an `Observable` to the state and  
-handles subscription as well as unsubscription.
-
-**Connect to a single property**
-
-To understand that lets take a look at a normal implementation first:
-
-```typescript
-const state = new RxState<{ bar: number }>();
-
-const newBar$ = range(1, 5);
-const subscription = newBar$.subscribe(bar => state.setState({ bar }));
-subscription.unsubscribe();
-```
-
-Now lets compare that example with the connect usage:
-
-```typescript
-state.connect('bar', newBar$);
-// the property bar will get values 1, 2, 3, 4, 5
-```
-
-**Connect multiple properties**
-
-```typescript
-const state = new RxState<{ foo: string; bar: number }>();
-
-const slice$ = of({
-  bar: 5,
-  foo: 'foo'
-});
-state.connect(slice$);
-// new base-state => { foo: 'foo', bar: 5}
-```
-
-### select
-
-`select` helps you to select state and extend the selection behavior with RxJS operators.
-You can think of it like it would be a special RxJS `pipe`.
-In addition to the original one it adds caching and limits the emission to distinct values.
-
-Other state management libs, especially the once from the react ecosystem, provide selector functions.
-The downside is they are not composable in a reactive way.
-This limits the composition to a simple `combineLatest`.
-
-`RxState` provides state selections fully reactive.
-All state selections are lazy by default.
-
-**State is lazy!**
-
-State is lazy! If nothing is set yet, nothing will emit.
-This comes in especially handy for lazy view rendering!
-
-```typescript
-const state = new RxState<{ foo: string; bar: number }>();
-
-const bar$ = state.select();
-bar$.subscribe(console.log);
-// Never emits
-```
-
-**Selecting the full state**
-
-```typescript
-const state = new RxState<{ foo: string; bar: number }>();
-
-const bar$ = state.select();
-bar$.subscribe(console.log);
-// Does not emit
-state.setState({ foo: 'boo' });
-// emits { foo: 'boo'} for all old ane new subscriber
-```
-
-**Access a single property**
-
-```typescript
-const state = new RxState<{ bar: number }>();
-state.setState({ bar: 3 });
-
-const bar$ = state.select('bar');
-bar$.subscribe(console.log); // 3
-```
-
-**Access a nested property**
-
-```typescript
-const state = new RxState<{ loo: { boo: number } }>();
-state.setState({ loo: { boo: 42 } });
-
-const boo$ = state.select('loo', 'boo');
-boo$.subscribe(console.log); // '42'
-```
-
-**Access by providing rxjs operators**
-
-```typescript
-const state = new RxState<{ loo: { bar: string } }>();
-state.setState({ bar: 'boo' });
-
-const customProp$ = state.select(map(state => state?.loo?.bar));
-customProp$.subscribe(console.log); // 'boo'
-
-const customProp$ = state.select(map(state => ({ customProp: state.bar })));
-customProp$.subscribe(console.log); // { customProp: 'boo' }
-```
-
-### hold
-
-Managing side effects is core of every application.
-The `hold` method takes care of handling them.
-
-It helps to handles subscription as well as unsubscription od side-effects
-
-**Hold a local observable side-effect**
-
-To understand that lets take a look at a normal implementation first:
-
-```typescript
-const sideEffect$ = btnClick$.pipe(
-  tap(clickEvent => this.store.dispatch(loadAction()))
-);
-const subscription = sideEffect$.subscribe();
-subscription.unsubscribe();
-```
-
-If you would hold to achieve the same thing it would look like this:
-
-```typescript
-state.hold(sideEffect$);
-```
-
-**Connect an observable trigger and provide an project function**
-
-```typescript
-import { fromEvent } from 'rxjs/observable';
-state.hold(btnClick$, clickEvent => console.log(clickEvent));
-```
-
----
-
-## Usage in Angular applications
-
-### Basic Setup
-
-**Provide the `RxState` inside a `Component` or `Directive` and `Inject` it**
-
-```typescript
-@Component({
-  selector: 'app-stateful',
-  template: `
-    <div>{{ state$ | async | json }}</div>
-  `,
-  providers: [RxState]
-})
-export class StatefulComponent {
-  readonly state$ = this.state.select();
-
-  constructor(private state: RxState<{ foo: string }>) {}
-}
-```
-
-In very small components you can also extend to keep the api short.
-
-**Extend from the `RxState` inside a `Component`, `Directive` or `Service`**
-
-```typescript
-@Component({
-  selector: 'app-stateful',
-  template: `
-    <div>{{ state$ | async | json }}</div>
-  `
-})
-export class StatefulComponent extends RxState<{ foo: number }> {
-  readonly state$ = this.select();
-
-  constructor() {
-    super();
-  }
-}
-```
-
-### Connecting services
-
-**Connect state slices from third party services (e.g. NgRx `Store`) or trigger them from side-effects**
-
-Many people have problems combining observables with the component state in a clean way.
-er a usecase where the @ngrx/store gets connected to the local state:
-
-```typescript
-@Component({
-  selector: 'app-stateful',
-  template: `
-    <div>{{ (state$ | async).count }}</div>
-  `,
-  providers: [RxState]
-})
-export class StatefulComponent {
-  readonly state$ = this.state.select();
-
-  constructor(
-    private state: RxState<{ count: number }>,
-    private store: Store<AppState>
-  ) {
-    state.connect('count', store.select('count'));
-  }
-}
-```
-
-### Input Property Bindings
-
-**Combining `Input` bindings passing single values with RxState**
-
-```typescript
-@Component({
-  selector: 'app-stateful',
-  template: `
-    <div>{{ title$ | async }}</div>
-  `,
-  providers: [RxState]
-})
-export class StatefulComponent {
-  readonly title$ = this.select('title');
-
-  @Input() set title(title: string) {
-    this.state.setState({ title });
-  }
-
-  constructor(private state: RxState<{ title: string }>) {}
-}
-```
-
-**Combining `Input` bindings passing Observables with RxState**
-
-**You can 1 change detection per emission** and improve performance of your app
-by providing `Observables` directly as `Input`.
-This way the ChangeDetection for the `Input` binding will only fire once for the first assignment.
-
----
-
-```typescript
-const initialState: ComponentState = {
-  title: 'MyComponent',
-  showButton: false,
-  count: 0
-};
-
-@Component({
-  selector: 'app-stateful',
-  template: `
-    <div>{{ (state$ | async).count }}</div>
-  `,
-  providers: [RxState]
-})
-export class StatefulComponent {
-  @Input() set config(count$: Observable<ComponentStateInput>) {
-    this.state.connect('count', count$);
-  }
-  constructor(private state: RxState<{ count: number }>) {}
-}
-```
-
-### Output Property Bindings
-
-**Combining `Output` bindings directly from RxState**
-
-```typescript
-@Component({
-  selector: 'app-stateful',
-  template: `
-    <div (click)="onClick($event)">Increment</div>
-  `,
-  providers: [RxState]
-})
-export class StatefulComponent {
-  @Output() countChange = this.state.select('count');
-
-  constructor(private state: RxState<{ count: number }>) {}
-
-  onClick() {
-    this.state.set(({ count }) => {
-      count: count++;
-    });
-  }
-}
-```
-
-### Updates based on previous state
-
-Often it is needed to get the previous state to calculate the new one.
-=======
 Read the [API Documentation](./docs/api.md)
->>>>>>> a8ee82b3
 
 ## Usage
 
